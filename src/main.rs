mod error;
mod serialized_structs;

use base64::encode_config;
use error::Error;
use openssl::pkey::PKey;
use openssl::sign::Signer;
<<<<<<< HEAD
use openssl::x509;
use openssl::{
    hash::MessageDigest,
    pkey::Private,
    rsa::{Padding, Rsa},
};
use openssl::{nid::Nid, sha::Sha256};
=======
use pkey::{Public};
use x509::{X509NameBuilder, X509Req, X509ReqBuilder};
>>>>>>> 5f987de2
use reqwest::blocking::Client;
use reqwest::Url;
use rpki::cert;
use serde_json::json;
<<<<<<< HEAD
use serialized_structs::{Challenge, GetDirectory};
use x509::{X509NameBuilder, X509Req, X509ReqBuilder};
=======
use serialized_structs::{Directory};
>>>>>>> 5f987de2

const IDENTIFIER: &str = "mb.cmbt.de";
const SERVER: &str = "https://acme-staging-v02.api.letsencrypt.org/directory";
const KEY_WIDTH: u32 = 2048;

fn main() {
    let client = Client::new();
    let p_key = generate_rsa_keypair().unwrap();

    let get_dir = get_directory(&client).unwrap();
    let new_nonce = send_get_new_nonce(&client, get_dir.new_nonce).unwrap();

    let new_acc = get_new_account(&client, new_nonce, get_dir.new_account, p_key.clone()).unwrap();
    println!("{:?}", new_acc.2);
    let kid = dbg!(new_acc.0.clone());
    let new_nonce = new_acc.clone().1;

    let order = get_new_order(&client, new_nonce, get_dir.new_order, p_key.clone(), kid).unwrap();
    println!("{:#?}", &order.1);
    let new_nonce = order.0;
    let mut auth_url = order
        .1
        .get("authorizations")
        .unwrap()
        .as_array()
        .unwrap()
        .get(0)
        .unwrap()
        .to_string();

    auth_url.pop();
    auth_url.remove(0);

    let chall = get_authorisation(
        &client,
        new_nonce,
        dbg!(auth_url),
        new_acc.clone().0,
        p_key.clone(),
    )
    .unwrap();
    println!("{:#?}", chall.1);
    let new_nonce = chall.0;

    let http_challenge = dbg!(chall
        .1
        .challenges
        .into_iter()
        .find(|challenge| challenge.challenge_type == "http-01")
        .unwrap());
    let new_nonce = complete_http_challenge(
        &client,
        http_challenge,
        new_nonce.clone(),
        new_acc.0.split("/").last().unwrap().to_owned(),
        new_acc.clone().0,
        p_key.clone(),
    )
    .unwrap();

    let mut finalize_url = order.1.get("finalize").unwrap().to_string();
    finalize_url.pop();
    finalize_url.remove(0);

    let finalized_cert = finalize_order(&client, new_nonce, finalize_url, p_key.clone(), new_acc.clone().0).unwrap();
    println!(
        "{:?}",
        finalized_cert.1,
    );
    let new_nonce = finalized_cert.0;
    let mut cert_url = finalized_cert.1.get("certificate").unwrap().to_string();
    cert_url.pop();
    cert_url.remove(0);

    let certificate = download_certificate(&client, new_nonce, cert_url, new_acc.0, p_key).unwrap();
    println!(
<<<<<<< HEAD
        "{}", 
        &certificate
    );

    let cert_me = certificate.lines().take_while(|line| !line.is_empty()).map(|line| {
        let mut line_with_end = line.to_owned();
        line_with_end.push_str("\r\n");
        line_with_end
    }).collect::<String>();

    std::fs::write("me.cert", cert_me.into_bytes()).unwrap();
    std::fs::write("other.cert", certificate.into_bytes()).unwrap();
=======
        "{:?}",
        get_new_order(&client, new_nonce, get_dir.new_order, p_key.clone(), kid).unwrap()
    );

    let csr = request_csr(p_key.clone(),IDENTIFIER.to_owned());
    let mut csr_string =  String::from_utf8(csr.to_pem().unwrap()).unwrap();
    let csr_string = csr_string.split("\n").into_iter();
    
    
    
    println!("{}", csr_string);

    //let finalize_o = finalize_order(&client, new_nonce, order_url, p_key.clone()).unwrap();
>>>>>>> 5f987de2
}

fn get_directory(client: &Client) -> Result<Directory, Error> {
    let url = Url::parse(SERVER)?;
    Ok(client.get(url).send()?.json()?)
}

fn send_get_new_nonce(client: &Client, new_nonce_url: String) -> Result<String, Error> {
    let url = Url::parse(&new_nonce_url)?;
    Ok(std::str::from_utf8(
        client
            .head(url)
            .send()?
            .headers()
            .get("replay-nonce")
            .ok_or(Error::BadNonce)?
            .as_bytes(),
    )?
        .to_owned())
}

fn get_new_account(
    client: &Client,
    nonce: String,
    url: String,
    p_key: Rsa<Private>,
) -> Result<(String, String, String), Error> {
    let jwk = jwk(p_key.clone())?;

    let header = json!({
        "alg": "RS256",
        "url": url,
        "jwk": jwk,
        "nonce": nonce,
    });

    let payload = json!({
        "termsOfServiceAgreed": true,
        "contact": ["mailto:bastian@cmbt.de"]
    });

<<<<<<< HEAD
    let payload = jws(payload, header, p_key, false)?;
=======
    let payload = jws(payload, header, p_key)?;
>>>>>>> 5f987de2

    let response = dbg!(client
        .post(&url)
        .header("Content-Type", "application/jose+json")
        .body(serde_json::to_string_pretty(&payload)?)
        .send())?;

    Ok((
        response
            .headers()
            .get("location")
            .unwrap()
            .to_str()
            .unwrap()
            .to_owned(),
        response
            .headers()
            .get("replay-nonce")
            .unwrap()
            .to_str()
            .unwrap()
            .to_owned(),
        response.text()?,
    ))
}

fn get_new_order(
    client: &Client,
    nonce: String,
    url: String,
    p_key: Rsa<Private>,
    kid: String,
<<<<<<< HEAD
) -> Result<(String, serde_json::Value), Error> {
=======
) -> Result<serde_json::Value, Error> {
>>>>>>> 5f987de2
    let header = json!({
        "alg": "RS256",
        "url": url,
        "kid": kid,
        "nonce": nonce,
    });

    let payload = json!({
        "identifiers": [
            { "type": "dns", "value": IDENTIFIER }
        ],
    });

    let payload = jws(payload, header, p_key, false)?;

    let response = dbg!(client
        .post(&url)
        .header("Content-Type", "application/jose+json")
        .body(serde_json::to_string_pretty(&payload)?)
        .send())?;

    Ok((
        response
            .headers()
            .get("replay-nonce")
            .unwrap()
            .to_str()
            .unwrap()
            .to_owned(),
        response.json()?,
    ))
}

fn get_authorisation(
    client: &Client,
    nonce: String,
    url: String,
    acct_url: String,
    private_key: Rsa<Private>,
) -> Result<(String, serialized_structs::ChallengeAuthorisation), Error> {
    let header = json!({
        "alg": "RS256",
        "url": url,
        "kid": acct_url,
        "nonce": dbg!(nonce),
    });
    let payload = json!("");

    let jws = dbg!(jws(payload, header, private_key, true)?);

    let response = dbg!(client
        .post(&url)
        .header("Content-Type", "application/jose+json")
        .body(serde_json::to_string_pretty(&jws)?)
        .send())?;
    Ok((
        response
            .headers()
            .get("replay-nonce")
            .unwrap()
            .to_str()
            .unwrap()
            .to_owned(),
        response.json()?,
    ))
}

fn complete_http_challenge(
    client: &Client,
    challenge_infos: Challenge,
    nonce: String,
    account_key: String,
    acc_url: String,
    private_key: Rsa<Private>,
) -> Result<String, Error> {
    let thumbprint = jwk(private_key.clone())?;
    let mut hasher = Sha256::new();
    hasher.update(&thumbprint.to_string().into_bytes());
    let thumbprint = hasher.finish();

    let challenge_content = format!("{}.{}", challenge_infos.token, b64(&thumbprint));

    let result = kick_off_http_chall(
        client,
        challenge_infos.clone(),
        nonce,
        acc_url,
        private_key.clone(),
    )
    .unwrap();
    std::thread::spawn(|| {
        rouille::start_server("0.0.0.0:80", move |request| {
            if request.raw_url() == format!("/.well-known/acme-challenge/{}", challenge_infos.token)
            {
                println!("Got Request!");
                rouille::Response::text(challenge_content.clone())
            } else {
                rouille::Response::empty_404()
            }
        });
    });
    std::thread::sleep(std::time::Duration::from_secs(5));
    Ok(result)
}

fn kick_off_http_chall(
    client: &Client,
    challenge_infos: Challenge,
    nonce: String,
    acc_url: String,
    private_key: Rsa<Private>,
) -> Result<String, Error> {
    let header = json!({
        "alg": "RS256",
        "kid": acc_url,
        "nonce": nonce,
        "url": challenge_infos.url
    });

    let payload = json!({});

    let jws = jws(payload, header, private_key, false)?;

    Ok(dbg!(client
        .post(&challenge_infos.url)
        .header("Content-Type", "application/jose+json")
        .body(serde_json::to_string_pretty(&jws)?)
        .send())?
<<<<<<< HEAD
    .headers()
    .get("replay-nonce")
    .unwrap()
    .to_str()
    .unwrap()
    .to_owned())
=======
        .json()?)
}
fn finalize_order(client: &Client,
                  nonce: String,
                  url: String,
                  p_key: Rsa<Public>,
                  private_key: Rsa<Private>,
                  common_name: String,
                  kid: String,
) -> Result<String, Error> {
    let header = json!({
        "alg": "RS256",
        "url": url,
        "kid": kid,
        "nonce": nonce,
    });

    let csr = request_csr(private_key.clone(), common_name.clone());
    let csr_string =  String::from_utf8(csr.to_pem().unwrap()).unwrap();

    println!("{}" , csr_string);

    let payload = json!({
        "csr": csr_string
    });

    let payload = jws(payload, header, private_key).unwrap();

    Ok(dbg!(client
        .post(&url)
        .header("Content-Type", "application/jose+json")
        .body(serde_json::to_string_pretty(&payload)?)
        .send())?
        .json()?)
>>>>>>> 5f987de2
}

fn generate_rsa_keypair() -> Result<Rsa<Private>, Error> {
    Ok(Rsa::generate(KEY_WIDTH)?)
}

fn jwk(private_key: Rsa<Private>) -> Result<serde_json::Value, Error> {
    let e = b64(&private_key.e().to_vec());
    let n = b64(&private_key.n().to_vec());

    Ok(json!({
        "e": e,
        "n": n,
        "kty": "RSA",
    }))
}

fn jws(
    payload: serde_json::Value,
    header: serde_json::Value,
    private_key: Rsa<Private>,
    empty_payload: bool,
) -> Result<serde_json::Value, Error> {
    let payload64 = b64(serde_json::to_string_pretty(&payload)?.as_bytes());
    let header64 = b64(serde_json::to_string_pretty(&header)?.as_bytes());

    let p_key = PKey::private_key_from_pem(&private_key.private_key_to_pem()?)?;
    let mut signer = Signer::new(MessageDigest::sha256(), &p_key)?;

    signer.set_rsa_padding(Padding::PKCS1)?;
    if empty_payload {
        signer.update(&format!("{}.", header64).as_bytes())?;
    } else {
        signer.update(&format!("{}.{}", header64, payload64).as_bytes())?;
    }

    let signature = b64(&signer.sign_to_vec()?);

    if !empty_payload {
        Ok(json!({
            "protected": header64,
            "payload": payload64,
            "signature": signature
        }))
    } else {
        Ok(json!({
            "protected": header64,
            "payload": "",
            "signature": signature
        }))
    }
}

fn b64(to_encode: &[u8]) -> String {
    encode_config(to_encode, base64::URL_SAFE_NO_PAD)
}

<<<<<<< HEAD
fn finalize_order(
    client: &Client,
    nonce: String,
    url: String,
    private_key: Rsa<Private>,
    kid: String,
) -> Result<(String, serde_json::Value), Error> {
    let header = json!({
    "alg": "RS256",
    "url": url,
    "kid": kid,
    "nonce": nonce,
    });

    let csr_key = generate_rsa_keypair()?;
    let csr = request_csr(csr_key.clone(), IDENTIFIER.to_owned());
    let csr_string = b64(&csr.to_der().unwrap());

    println!("{}", csr_string);

    let payload = json!({ "csr": csr_string });

    let jws = jws(payload, header, private_key, false).unwrap();

    let response = dbg!(client
        .post(&url)
        .header("Content-Type", "application/jose+json")
        .header("Accept", "application/pem-certificate-chain")
        .body(serde_json::to_string_pretty(&jws)?)
        .send())?;
    Ok((
        response
            .headers()
            .get("replay-nonce")
            .unwrap()
            .to_str()
            .unwrap()
            .to_owned(),
        response.json()?,
    ))
}

fn download_certificate(client: &Client, nonce: String, cert_url: String, acct_url: String, private_key: Rsa<Private>) -> Result<String, Error> {
    let header = json!({
        "alg": "RS256",
        "url": cert_url,
        "kid": acct_url,
        "nonce": dbg!(nonce),
    });
    let payload = json!("");

    let jws = dbg!(jws(payload, header, private_key, true)?);

    Ok(dbg!(client
        .post(&cert_url)
        .header("Content-Type", "application/jose+json")
        .body(serde_json::to_string_pretty(&jws)?)
        .send())?
    .text()?)
}

=======
>>>>>>> 5f987de2
fn request_csr(private_key: Rsa<Private>, common_name: String) -> X509Req {
    let mut request = X509ReqBuilder::new().unwrap();
    let mut c_name = X509NameBuilder::new().unwrap();

<<<<<<< HEAD
    let pri_key =
        &openssl::pkey::PKey::private_key_from_pem(&private_key.private_key_to_pem().unwrap())
            .unwrap();
    let public_key =
        &openssl::pkey::PKey::public_key_from_pem(&private_key.public_key_to_pem().unwrap())
            .unwrap();

    c_name
        .append_entry_by_nid(Nid::COMMONNAME, &common_name)
        .unwrap();
=======
    let pri_key = &openssl::pkey::PKey::private_key_from_pem(&private_key.private_key_to_pem().unwrap()).unwrap(); 
    let public_key  = &openssl::pkey::PKey::public_key_from_pem(&private_key.public_key_to_pem().unwrap()).unwrap(); 

    c_name.append_entry_by_nid(Nid::COMMONNAME, &common_name).unwrap();
>>>>>>> 5f987de2
    let name = c_name.build();
    request.set_pubkey(public_key).unwrap();
    request.set_subject_name(name.as_ref()).unwrap();
    request.sign(pri_key, MessageDigest::sha256()).unwrap();

    request.build()
}<|MERGE_RESOLUTION|>--- conflicted
+++ resolved
@@ -5,7 +5,6 @@
 use error::Error;
 use openssl::pkey::PKey;
 use openssl::sign::Signer;
-<<<<<<< HEAD
 use openssl::x509;
 use openssl::{
     hash::MessageDigest,
@@ -13,20 +12,12 @@
     rsa::{Padding, Rsa},
 };
 use openssl::{nid::Nid, sha::Sha256};
-=======
-use pkey::{Public};
-use x509::{X509NameBuilder, X509Req, X509ReqBuilder};
->>>>>>> 5f987de2
 use reqwest::blocking::Client;
 use reqwest::Url;
 use rpki::cert;
 use serde_json::json;
-<<<<<<< HEAD
 use serialized_structs::{Challenge, GetDirectory};
 use x509::{X509NameBuilder, X509Req, X509ReqBuilder};
-=======
-use serialized_structs::{Directory};
->>>>>>> 5f987de2
 
 const IDENTIFIER: &str = "mb.cmbt.de";
 const SERVER: &str = "https://acme-staging-v02.api.letsencrypt.org/directory";
@@ -103,7 +94,6 @@
 
     let certificate = download_certificate(&client, new_nonce, cert_url, new_acc.0, p_key).unwrap();
     println!(
-<<<<<<< HEAD
         "{}", 
         &certificate
     );
@@ -116,21 +106,6 @@
 
     std::fs::write("me.cert", cert_me.into_bytes()).unwrap();
     std::fs::write("other.cert", certificate.into_bytes()).unwrap();
-=======
-        "{:?}",
-        get_new_order(&client, new_nonce, get_dir.new_order, p_key.clone(), kid).unwrap()
-    );
-
-    let csr = request_csr(p_key.clone(),IDENTIFIER.to_owned());
-    let mut csr_string =  String::from_utf8(csr.to_pem().unwrap()).unwrap();
-    let csr_string = csr_string.split("\n").into_iter();
-    
-    
-    
-    println!("{}", csr_string);
-
-    //let finalize_o = finalize_order(&client, new_nonce, order_url, p_key.clone()).unwrap();
->>>>>>> 5f987de2
 }
 
 fn get_directory(client: &Client) -> Result<Directory, Error> {
@@ -172,11 +147,7 @@
         "contact": ["mailto:bastian@cmbt.de"]
     });
 
-<<<<<<< HEAD
     let payload = jws(payload, header, p_key, false)?;
-=======
-    let payload = jws(payload, header, p_key)?;
->>>>>>> 5f987de2
 
     let response = dbg!(client
         .post(&url)
@@ -209,11 +180,8 @@
     url: String,
     p_key: Rsa<Private>,
     kid: String,
-<<<<<<< HEAD
 ) -> Result<(String, serde_json::Value), Error> {
-=======
-) -> Result<serde_json::Value, Error> {
->>>>>>> 5f987de2
+
     let header = json!({
         "alg": "RS256",
         "url": url,
@@ -342,49 +310,12 @@
         .header("Content-Type", "application/jose+json")
         .body(serde_json::to_string_pretty(&jws)?)
         .send())?
-<<<<<<< HEAD
     .headers()
     .get("replay-nonce")
     .unwrap()
     .to_str()
     .unwrap()
     .to_owned())
-=======
-        .json()?)
-}
-fn finalize_order(client: &Client,
-                  nonce: String,
-                  url: String,
-                  p_key: Rsa<Public>,
-                  private_key: Rsa<Private>,
-                  common_name: String,
-                  kid: String,
-) -> Result<String, Error> {
-    let header = json!({
-        "alg": "RS256",
-        "url": url,
-        "kid": kid,
-        "nonce": nonce,
-    });
-
-    let csr = request_csr(private_key.clone(), common_name.clone());
-    let csr_string =  String::from_utf8(csr.to_pem().unwrap()).unwrap();
-
-    println!("{}" , csr_string);
-
-    let payload = json!({
-        "csr": csr_string
-    });
-
-    let payload = jws(payload, header, private_key).unwrap();
-
-    Ok(dbg!(client
-        .post(&url)
-        .header("Content-Type", "application/jose+json")
-        .body(serde_json::to_string_pretty(&payload)?)
-        .send())?
-        .json()?)
->>>>>>> 5f987de2
 }
 
 fn generate_rsa_keypair() -> Result<Rsa<Private>, Error> {
@@ -442,7 +373,6 @@
     encode_config(to_encode, base64::URL_SAFE_NO_PAD)
 }
 
-<<<<<<< HEAD
 fn finalize_order(
     client: &Client,
     nonce: String,
@@ -504,13 +434,10 @@
     .text()?)
 }
 
-=======
->>>>>>> 5f987de2
 fn request_csr(private_key: Rsa<Private>, common_name: String) -> X509Req {
     let mut request = X509ReqBuilder::new().unwrap();
     let mut c_name = X509NameBuilder::new().unwrap();
 
-<<<<<<< HEAD
     let pri_key =
         &openssl::pkey::PKey::private_key_from_pem(&private_key.private_key_to_pem().unwrap())
             .unwrap();
@@ -521,12 +448,6 @@
     c_name
         .append_entry_by_nid(Nid::COMMONNAME, &common_name)
         .unwrap();
-=======
-    let pri_key = &openssl::pkey::PKey::private_key_from_pem(&private_key.private_key_to_pem().unwrap()).unwrap(); 
-    let public_key  = &openssl::pkey::PKey::public_key_from_pem(&private_key.public_key_to_pem().unwrap()).unwrap(); 
-
-    c_name.append_entry_by_nid(Nid::COMMONNAME, &common_name).unwrap();
->>>>>>> 5f987de2
     let name = c_name.build();
     request.set_pubkey(public_key).unwrap();
     request.set_subject_name(name.as_ref()).unwrap();
