--- conflicted
+++ resolved
@@ -29,12 +29,8 @@
     //get the JSONs from get_directory in String form
     get_directory(&client);
     let response = send_get_new_nonce(&client).unwrap();
-<<<<<<< HEAD
-    println!("test");
-    println!("{}", response);
-=======
+
     println!("Our nonce: {}", response);
->>>>>>> 284b8cac
 
     //parse the 
 
@@ -56,10 +52,20 @@
 }
 
 fn send_get_new_nonce(client: &Client) -> Result<String, Error> {
-<<<<<<< HEAD
-    let url = Url::parse(NONCE).unwrap();
-    Some(client.head(url).send().unwrap().headers().get("replay-nonce").unwrap().to_str().unwrap().to_owned())
+    let url = Url::parse(NONCE)?;
+    // this should never fail, as the whole protocol uses utf-8
+    Ok(std::str::from_utf8(
+        client
+            .head(url)
+            .send()?
+            .headers()
+            .get("replay-nonce")
+            .ok_or(Error::BadNonce)?
+            .as_bytes(),
+    )?
+    .to_owned())
 }
+
 fn post_get_new_Account(client: &Client, url: String, nonce: String, mailTo:serde_json::Value, termsOfServiceAgreed: bool, signature: String) -> Option<AccountCreated>{
     let alg = "RS256";
     let jwk = json!({
@@ -84,20 +90,6 @@
     }
     //Failure
     return None;
-=======
-    let url = Url::parse(NONCE)?;
-    // this should never fail, as the whole protocol uses utf-8
-    Ok(std::str::from_utf8(
-        client
-            .head(url)
-            .send()?
-            .headers()
-            .get("replay-nonce")
-            .ok_or(Error::BadNonce)?
-            .as_bytes(),
-    )?
-    .to_owned())
->>>>>>> 284b8cac
 }
 
 
