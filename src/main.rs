mod error;
mod serialized_structs;

use std::borrow::Borrow;

use base64::encode_config;
use error::Error;
use openssl::{pkey::{self, Private}, rsa::{Padding, Rsa}};
use openssl::x509::{X509, X509Name};
use openssl::pkey::PKey;
use openssl::nid::Nid;
use openssl::x509;
use openssl::sign::Signer;
use pkey::Public;
use x509::{X509NameBuilder, X509NameRef, X509Req, X509ReqBuilder};
use reqwest::blocking::Client;
use reqwest::Url;
use serde_json::json;
use serialized_structs::GetDirectory;

<<<<<<< HEAD
const IDENTIFIER: &str = "cmbt.de";
=======

>>>>>>> cb777246
const SERVER: &str = "https://acme-staging-v02.api.letsencrypt.org/directory";
const KEY_WIDTH: u32 = 2048;

fn main() {
    let client = Client::new();
    let p_key = generate_rsa_keypair().unwrap();

    let get_dir = get_directory(&client).unwrap();
    let new_nonce = send_get_new_nonce(&client, get_dir.new_nonce).unwrap();

    let new_acc = get_new_account(&client, new_nonce, get_dir.new_account, p_key.clone()).unwrap();
    println!(
        "{:?}",
        new_acc.2
    );
    let kid = dbg!(new_acc.0);
    let new_nonce = new_acc.1;
    println!(
        "{:?}",
        get_new_order(&client, new_nonce, get_dir.new_order, p_key, kid).unwrap()
    );
}

fn get_directory(client: &Client) -> Result<GetDirectory, Error> {
    let url = Url::parse(SERVER)?;
    Ok(client.get(url).send()?.json()?)
}

fn send_get_new_nonce(client: &Client, new_nonce_url: String) -> Result<String, Error> {
    let url = Url::parse(&new_nonce_url)?;
    Ok(std::str::from_utf8(
        client
            .head(url)
            .send()?
            .headers()
            .get("replay-nonce")
            .ok_or(Error::BadNonce)?
            .as_bytes(),
    )?
    .to_owned())
}

fn get_new_account(
    client: &Client,
    nonce: String,
    url: String,
    p_key: Rsa<Private>,
) -> Result<(String, String, String), Error> {
    let jwk = jwk(p_key.clone())?;

    let header = json!({
        "alg": "RS256",
        "url": url,
        "jwk": jwk,
        "nonce": nonce,
    });

    let payload = json!({
        "termsOfServiceAgreed": true,
        "contact": ["mailto:bastian@cmbt.de"]
    });

    let payload = jws(payload, header, p_key)?;
    
    let response = dbg!(client
        .post(&url)
        .header("Content-Type", "application/jose+json")
        .body(serde_json::to_string_pretty(&payload)?)
        .send())?;

    Ok((response.headers().get("location").unwrap().to_str().unwrap().to_owned(), response.headers().get("replay-nonce").unwrap().to_str().unwrap().to_owned(), response.text()?))
}

fn get_new_order(
    client: &Client,
    nonce: String,
    url: String,
    p_key: Rsa<Private>,
    kid: String
) -> Result<serde_json::Value, Error> {
    let header = json!({
        "alg": "RS256",
        "url": url,
        //"jwk": jwk,
        "kid": kid,
        "nonce": nonce,
    });

    let payload = json!({
        "identifiers": [
            { "type": "dns", "value": IDENTIFIER }
        ]
    });

    let payload = jws(payload, header, p_key)?;

    Ok(dbg!(client
        .post(&url)
        .header("Content-Type", "application/jose+json")
        .body(serde_json::to_string_pretty(&payload)?)
        .send())?
    .json()?)
}

fn generate_rsa_keypair() -> Result<Rsa<Private>, Error> {
    Ok(Rsa::generate(KEY_WIDTH)?)
}

fn jwk(private_key: Rsa<Private>) -> Result<serde_json::Value, Error> {
    let e = b64(&private_key.e().to_vec());
    let n = b64(&private_key.n().to_vec());

    Ok(json!({
        "e": e,
        "n": n,
        "kty": "RSA",
    }))
}

fn jws(
    payload: serde_json::Value,
    header: serde_json::Value,
    private_key: Rsa<Private>,
) -> Result<serde_json::Value, Error> {
    let payload64 = b64(serde_json::to_string_pretty(&payload)?.as_bytes());
    let header64 = b64(serde_json::to_string_pretty(&header)?.as_bytes());

    let p_key = PKey::private_key_from_pem(&private_key.private_key_to_pem()?)?;
    let mut signer = Signer::new(MessageDigest::sha256(), &p_key)?;

    signer.set_rsa_padding(Padding::PKCS1)?;
    signer.update(&format!("{}.{}", header64, payload64).as_bytes())?;
    let signature = b64(&signer.sign_to_vec()?);

    Ok(json!({
        "protected": header64,
        "payload": payload64,
        "signature": signature
    }))
}

fn b64(to_encode: &[u8]) -> String {
    encode_config(to_encode, base64::URL_SAFE_NO_PAD)
}

fn request_CSR(pkey:pkey::PKeyRef<Public>, privateKey:pkey::PKeyRef<Private>, commonName:String) -> X509Req{
    let mut request = X509ReqBuilder::new().unwrap();
    let mut cName = X509NameBuilder::new().unwrap(); 

    cName.append_entry_by_nid(Nid::COMMONNAME, &commonName);
    let name = cName.build();
    request.set_pubkey(&pkey);
    request.set_subject_name(name.as_ref());
    request.sign(&privateKey,MessageDigest::sha256()).unwrap();
    return request.build();
}<|MERGE_RESOLUTION|>--- conflicted
+++ resolved
@@ -18,11 +18,7 @@
 use serde_json::json;
 use serialized_structs::GetDirectory;
 
-<<<<<<< HEAD
 const IDENTIFIER: &str = "cmbt.de";
-=======
-
->>>>>>> cb777246
 const SERVER: &str = "https://acme-staging-v02.api.letsencrypt.org/directory";
 const KEY_WIDTH: u32 = 2048;
 
