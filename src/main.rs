mod error;
mod serialized_structs;

use base64::encode_config;
use error::Error;
use openssl::{pkey::{self, Private}, rsa::{Padding, Rsa}, hash::MessageDigest};
use openssl::pkey::PKey;
use openssl::nid::Nid;
use openssl::x509;
use openssl::sign::Signer;
use pkey::{Public};
use x509::{X509NameBuilder, X509Req, X509ReqBuilder};
use reqwest::blocking::Client;
use reqwest::Url;
use serde_json::json;
use serialized_structs::{Directory};

const IDENTIFIER: &str = "cmbt.de";
const SERVER: &str = "https://acme-staging-v02.api.letsencrypt.org/directory";
const KEY_WIDTH: u32 = 2048;

fn main() {
    let client = Client::new();
    let p_key = generate_rsa_keypair().unwrap();

    let get_dir = get_directory(&client).unwrap();
    let new_nonce = send_get_new_nonce(&client, get_dir.new_nonce).unwrap();

    let new_acc = get_new_account(&client, new_nonce, get_dir.new_account, p_key.clone()).unwrap();
    println!(
        "{:?}",
        new_acc.2
    );
    let kid = dbg!(new_acc.0);
    let new_nonce = new_acc.1;
    println!(
        "{:?}",
        get_new_order(&client, new_nonce, get_dir.new_order, p_key.clone(), kid).unwrap()
    );

    let csr = request_csr(p_key.clone(),IDENTIFIER.to_owned());
    let mut csr_string =  String::from_utf8(csr.to_pem().unwrap()).unwrap();
    let csr_string = csr_string.split("\n").into_iter();
    
    
    
    println!("{}", csr_string);

    //let finalize_o = finalize_order(&client, new_nonce, order_url, p_key.clone()).unwrap();
}

fn get_directory(client: &Client) -> Result<Directory, Error> {
    let url = Url::parse(SERVER)?;
    Ok(client.get(url).send()?.json()?)
}

fn send_get_new_nonce(client: &Client, new_nonce_url: String) -> Result<String, Error> {
    let url = Url::parse(&new_nonce_url)?;
    Ok(std::str::from_utf8(
        client
            .head(url)
            .send()?
            .headers()
            .get("replay-nonce")
            .ok_or(Error::BadNonce)?
            .as_bytes(),
    )?
        .to_owned())
}

fn get_new_account(
    client: &Client,
    nonce: String,
    url: String,
    p_key: Rsa<Private>,
) -> Result<(String, String, String), Error> {
    let jwk = jwk(p_key.clone())?;

    let header = json!({
        "alg": "RS256",
        "url": url,
        "jwk": jwk,
        "nonce": nonce,
    });

    let payload = json!({
        "termsOfServiceAgreed": true,
        "contact": ["mailto:bastian@cmbt.de"]
    });

    let payload = jws(payload, header, p_key)?;

    let response = dbg!(client
        .post(&url)
        .header("Content-Type", "application/jose+json")
        .body(serde_json::to_string_pretty(&payload)?)
        .send())?;

    Ok((response.headers().get("location").unwrap().to_str().unwrap().to_owned(), response.headers().get("replay-nonce").unwrap().to_str().unwrap().to_owned(), response.text()?))
}

fn get_new_order(
    client: &Client,
    nonce: String,
    url: String,
    p_key: Rsa<Private>,
    kid: String,
) -> Result<serde_json::Value, Error> {
    let header = json!({
        "alg": "RS256",
        "url": url,
        //"jwk": jwk,
        "kid": kid,
        "nonce": nonce,
    });

    let payload = json!({
        "identifiers": [
            { "type": "dns", "value": IDENTIFIER }
        ]
    });

    let payload = jws(payload, header, p_key)?;

    Ok(dbg!(client
        .post(&url)
        .header("Content-Type", "application/jose+json")
        .body(serde_json::to_string_pretty(&payload)?)
        .send())?
        .json()?)
}
fn finalize_order(client: &Client,
                  nonce: String,
                  url: String,
                  p_key: Rsa<Public>,
                  private_key: Rsa<Private>,
                  common_name: String,
                  kid: String,
) -> Result<String, Error> {
    let header = json!({
        "alg": "RS256",
        "url": url,
        "kid": kid,
        "nonce": nonce,
    });

    let csr = request_csr(private_key.clone(), common_name.clone());
    let csr_string =  String::from_utf8(csr.to_pem().unwrap()).unwrap();

    println!("{}" , csr_string);

    let payload = json!({
        "csr": csr_string
    });

    let payload = jws(payload, header, private_key).unwrap();

    Ok(dbg!(client
        .post(&url)
        .header("Content-Type", "application/jose+json")
        .body(serde_json::to_string_pretty(&payload)?)
        .send())?
        .json()?)
}

fn generate_rsa_keypair() -> Result<Rsa<Private>, Error> {
    Ok(Rsa::generate(KEY_WIDTH)?)
}

fn jwk(private_key: Rsa<Private>) -> Result<serde_json::Value, Error> {
    let e = b64(&private_key.e().to_vec());
    let n = b64(&private_key.n().to_vec());

    Ok(json!({
        "e": e,
        "n": n,
        "kty": "RSA",
    }))
}

fn jws(
    payload: serde_json::Value,
    header: serde_json::Value,
    private_key: Rsa<Private>,
) -> Result<serde_json::Value, Error> {
    let payload64 = b64(serde_json::to_string_pretty(&payload)?.as_bytes());
    let header64 = b64(serde_json::to_string_pretty(&header)?.as_bytes());

    let p_key = PKey::private_key_from_pem(&private_key.private_key_to_pem()?)?;
    let mut signer = Signer::new(MessageDigest::sha256(), &p_key)?;

    signer.set_rsa_padding(Padding::PKCS1)?;
    signer.update(&format!("{}.{}", header64, payload64).as_bytes())?;
    let signature = b64(&signer.sign_to_vec()?);

    Ok(json!({
        "protected": header64,
        "payload": payload64,
        "signature": signature
    }))
}

fn b64(to_encode: &[u8]) -> String {
    encode_config(to_encode, base64::URL_SAFE_NO_PAD)
}

#[allow(dead_code)]
<<<<<<< HEAD
fn request_csr(private_key: Rsa<Private>, common_name: String) -> X509Req {
=======
fn request_csr(pkey:pkey::PKeyRef<Public>, private_key:pkey::PKeyRef<Private>,common_name:String) -> X509Req{
>>>>>>> 6af6673a
    let mut request = X509ReqBuilder::new().unwrap();
    let mut c_name = X509NameBuilder::new().unwrap();

    let pri_key = &openssl::pkey::PKey::private_key_from_pem(&private_key.private_key_to_pem().unwrap()).unwrap(); 
    let public_key  = &openssl::pkey::PKey::public_key_from_pem(&private_key.public_key_to_pem().unwrap()).unwrap(); 

    c_name.append_entry_by_nid(Nid::COMMONNAME, &common_name).unwrap();
    let name = c_name.build();
    request.set_pubkey(public_key).unwrap();
    request.set_subject_name(name.as_ref()).unwrap();
    request.sign(pri_key, MessageDigest::sha256()).unwrap();

    request.build()
}<|MERGE_RESOLUTION|>--- conflicted
+++ resolved
@@ -204,12 +204,7 @@
     encode_config(to_encode, base64::URL_SAFE_NO_PAD)
 }
 
-#[allow(dead_code)]
-<<<<<<< HEAD
 fn request_csr(private_key: Rsa<Private>, common_name: String) -> X509Req {
-=======
-fn request_csr(pkey:pkey::PKeyRef<Public>, private_key:pkey::PKeyRef<Private>,common_name:String) -> X509Req{
->>>>>>> 6af6673a
     let mut request = X509ReqBuilder::new().unwrap();
     let mut c_name = X509NameBuilder::new().unwrap();
 
