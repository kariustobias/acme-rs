use serde::{Deserialize, Serialize};

<<<<<<< HEAD
#[derive(Clone, Debug, Serialize, Deserialize)]
pub enum StatusType {
    #[serde(rename = "valid")]
    Valid,
    #[serde(rename = "pending")]
    Pending,
    #[serde(rename = "invalid")]
    Invalid,
}

#[derive(Debug, Serialize, Deserialize)]
pub struct GetDirectory {
=======
#[derive(Debug, Serialize, Deserialize)]
pub struct Directory {
    //Page 23
>>>>>>> 5f987de2
    #[serde(rename = "newNonce")]
    pub new_nonce: String,
    #[serde(rename = "newAccount")]
    pub new_account: String,
    #[serde(rename="newOrder")]
    pub new_order: String,
    #[serde(rename="revokeCert")]
    pub revoke_cert: String,
    #[serde(rename="keyChange")]
    pub key_change: String,
   // pub meta: Vec<serde_json::Value>,
    //optional termsOfService : URL
    //optional website : URL
    //optional caaIdentities : [URL]
    //optional externalAccountRequired: false
}

#[derive(Debug, Serialize, Deserialize)]
pub struct AccountManagment{
    //Page 34
    contact: Option<Vec<String>>,
    terms_of_service_agreed: Option<bool>,
    only_return_existing: Option<bool>,
    external_account_binding: Option<serde_json::Value>,
    payload: (bool, serde_json::Value),
    protected: serde_json::Value,
    signature: String,
}

#[derive(Debug, Serialize, Deserialize)]
pub struct Account {
    //Page 24
    status: String,
    contact: Option<Vec<String>>,
    terms_of_service_agreed: Option<bool>,
    external_account_binding: serde_json::Value, // Including this field in a
    //newAccount request indicates approval by the holder of an existing
    //non-ACME account to bind that account to this ACME account.  This
    //field is not updateable by the client (see Section 7.3.4).
    orders: Vec<String>,
}

#[derive(Debug, Serialize, Deserialize)]
pub struct NewOrder {
    //Page 44
    identifiers: serde_json::Value,
    not_after: Option<String>,
    not_before: Option<String>,
    payload: serde_json::Value,
    protected: serde_json::Value,
    signature: serde_json::Value,
}

#[derive(Debug, Serialize, Deserialize)]
pub struct Order {
    //Page 26
    status: String,
    expires: String,
    identifiers: serde_json::Value,
    not_before: Option<String>,
    not_after: Option<String>,
    error: Option<serde_json::Value>,
    authorisations: Vec<String>,
    finalize: String,
    certificate: Option<String>,

}

#[derive(Debug, Serialize, Deserialize)]
pub struct SendAuthorisation {
    //Page 49
    identifiers: serde_json::Value,
    payload: Option<String>,
    protected: serde_json::Value,
    signature: String,
}

#[derive(Debug, Clone, Serialize, Deserialize)]
pub struct Challenge {
    pub status: StatusType,
    pub token: String,
    #[serde(rename = "type")]
    pub challenge_type: String,
    pub url: String,
}

#[derive(Debug, Serialize, Deserialize)]
<<<<<<< HEAD
pub struct ChallengeAuthorisation {
    // type, value
    pub identifier: serde_json::Value,
    pub status: StatusType,
    pub expires: String,
    pub challenges: Vec<Challenge>,
    pub wildcard: Option<bool>,
=======
pub struct Authorization {
    //Page 28
    // type, value
    identifier: serde_json::Value,
    status: String,
    expires: Option<String>,
    challenges: serde_json::Value,
    wildcard: Option<bool>,
}
#[derive(Debug, Serialize, Deserialize)]
pub struct Challange{
    //Page 60
    url:String,
    status:String,
    validated:Option<String>,
    error:Option<serde_json::Value>
>>>>>>> 5f987de2
}

#[derive(Debug, Serialize, Deserialize)]
pub struct RespondingToChallange {
    //Page 54
    payload: serde_json::Value,
    protected: serde_json::Value,
    signature: String,
}

#[derive(Debug, Serialize, Deserialize)]
struct UdatedOrderObject {
    status: String,
    expires: String,
    identifiers: serde_json::Value,
    not_before: String,
    not_after: String,
    authorisations: serde_json::Value,
    finalize: String,
    certificate: String,
}

#[derive(Debug, Serialize, Deserialize)]
struct GetCertificate {
    payload: Option<String>,
    protected: serde_json::Value,
    signature: serde_json::Value,
}

#[derive(Debug, Serialize, Deserialize)]
struct Certificate {
}

#[derive(Debug, Serialize, Deserialize)]
struct Conformation {
    certificate: Certificate,
}<|MERGE_RESOLUTION|>--- conflicted
+++ resolved
@@ -1,6 +1,5 @@
 use serde::{Deserialize, Serialize};
 
-<<<<<<< HEAD
 #[derive(Clone, Debug, Serialize, Deserialize)]
 pub enum StatusType {
     #[serde(rename = "valid")]
@@ -13,11 +12,7 @@
 
 #[derive(Debug, Serialize, Deserialize)]
 pub struct GetDirectory {
-=======
-#[derive(Debug, Serialize, Deserialize)]
-pub struct Directory {
-    //Page 23
->>>>>>> 5f987de2
+
     #[serde(rename = "newNonce")]
     pub new_nonce: String,
     #[serde(rename = "newAccount")]
@@ -105,7 +100,6 @@
 }
 
 #[derive(Debug, Serialize, Deserialize)]
-<<<<<<< HEAD
 pub struct ChallengeAuthorisation {
     // type, value
     pub identifier: serde_json::Value,
@@ -113,24 +107,6 @@
     pub expires: String,
     pub challenges: Vec<Challenge>,
     pub wildcard: Option<bool>,
-=======
-pub struct Authorization {
-    //Page 28
-    // type, value
-    identifier: serde_json::Value,
-    status: String,
-    expires: Option<String>,
-    challenges: serde_json::Value,
-    wildcard: Option<bool>,
-}
-#[derive(Debug, Serialize, Deserialize)]
-pub struct Challange{
-    //Page 60
-    url:String,
-    status:String,
-    validated:Option<String>,
-    error:Option<serde_json::Value>
->>>>>>> 5f987de2
 }
 
 #[derive(Debug, Serialize, Deserialize)]
